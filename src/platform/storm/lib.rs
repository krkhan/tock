--- conflicted
+++ resolved
@@ -37,16 +37,10 @@
 pub static mut FIRESTORM : Option<Firestorm> = None;
 
 pub struct Firestorm {
-<<<<<<< HEAD
     chip: &'static mut chip::Sam4l,
-    console: drivers::console::Console<usart::USART>,
-    gpio: drivers::gpio::GPIO<[&'static mut hil::gpio::GPIOPin; 14]>
-=======
-    chip: &'static mut sam4l::Sam4l,
     console: drivers::console::Console<sam4l::usart::USART>,
     gpio: drivers::gpio::GPIO<[&'static mut hil::gpio::GPIOPin; 14]>,
     tmp006: drivers::tmp006::TMP006<sam4l::i2c::I2CDevice>
->>>>>>> 74eca857
 }
 
 impl Firestorm {
