use helpers::*;
use core::cell::Cell;
use core::cmp;

use hil::spi_master;
use hil::spi_master::SpiCallback;
use hil::spi_master::ClockPolarity;
use hil::spi_master::ClockPhase;
use dma::DMAChannel;
use dma::DMAClient;
use dma::DMAPeripheral;
use pm;

/// Implementation of DMA-based SPI master communication for
/// the Atmel SAM4L CortexM4 microcontroller.
/// Authors: Sam Crow <samcrow@uw.edu>
///          Philip Levis <pal@cs.stanfored.edu>
///
// Driver for the SPI hardware (seperate from the USARTS),
// described in chapter 26 of the datasheet

/// The registers used to interface with the hardware
#[repr(C, packed)]
struct SpiRegisters {
    cr: u32, // 0x0
    mr: u32, // 0x4
    rdr: u32, // 0x8
    tdr: u32, // 0xC
    sr: u32, // 0x10
    ier: u32, // 0x14
    idr: u32, // 0x18
    imr: u32, // 0x1C
    reserved0: [u32; 4], // 0x20, 0x24, 0x28, 0x2C
    csr0: u32, // 0x30
    csr1: u32, // 0x34
    csr2: u32, // 0x38
    csr3: u32, // 0x3C
    reserved1: [u32; 41], // 0x40 - 0xE0
    wpcr: u32, // 0xE4
    wpsr: u32, // 0xE8
    reserved2: [u32; 3], // 0xEC - 0xF4
    features: u32, // 0xF8
    version: u32, // 0xFC
}

const SPI_BASE: u32 = 0x40008000;

/// Values for selected peripherals
#[derive(Copy,Clone)]
pub enum Peripheral {
    Peripheral0,
    Peripheral1,
    Peripheral2,
    Peripheral3,
}

///
/// The SAM4L supports four peripherals.
pub struct Spi {
    regs: *mut SpiRegisters,
    callback: Option<&'static SpiCallback>,
    dma_read:  Option<&'static mut DMAChannel>,
    dma_write: Option<&'static mut DMAChannel>,
    // keep track of which // interrupts are pending in order
    // to correctly issue completion event only after both complete.
    reading: Cell<bool>,
    writing: Cell<bool>,
    read_buffer: Option<&'static mut [u8]>,
    write_buffer: Option<&'static mut [u8]>,
    dma_length: Cell<usize>,
}

pub static mut SPI: Spi = Spi::new();

impl Spi {
   /// Creates a new SPI object, with peripheral 0 selected
   pub const fn new() -> Spi {
        Spi {
            regs: SPI_BASE as *mut SpiRegisters,
            callback: None,
            dma_read:  None,
            dma_write: None,
            reading: Cell::new(false),
            writing: Cell::new(false),
            read_buffer: None,
            write_buffer: None,
            dma_length: Cell::new(0),
        }
    }

    pub fn enable(&self) {
        unsafe { pm::enable_clock(pm::Clock::PBA(pm::PBAClock::SPI));}
        self.dma_read.as_ref().map(|read| read.enable());
        self.dma_write.as_ref().map(|write| write.enable());
        unsafe { volatile_store(&mut (*self.regs).cr, 0b1); }
    }

    pub fn disable(&self) {
        self.dma_read.as_ref().map(|read| read.disable());
        self.dma_write.as_ref().map(|write| write.disable());
        unsafe { volatile_store(&mut (*self.regs).cr, 0b10); }
    }

    /// Sets the approximate baud rate for the active peripheral,
    /// and return the actual baud rate set.
    ///
    /// Since the only supported baud rates are 48 MHz / n where n
    /// is an integer from 1 to 255, the exact baud rate may not
    /// be available. In that case, the next lower baud rate will
    /// be selected.
    ///
    /// The lowest available baud rate is 188235 baud. If the
    /// requested rate is lower, 188235 baud will be selected.
    pub fn set_baud_rate(&self, rate: u32) -> u32 {
        // Main clock frequency
        let mut real_rate = rate;
        let clock = 48000000;

        if real_rate < 188235 {
            real_rate = 188235;
        }
        if real_rate > clock {
            real_rate = clock;
        }

        // Divide and truncate, resulting in a n value that might be too low
        let mut scbr = clock / real_rate;
        // If the division was not exact, increase the n to get a slower baud rate
        if clock % rate != 0 {
            scbr += 1;
        }
        let mut csr = self.read_active_csr();
        let csr_mask: u32 = 0xFFFF00FF;
        // Clear, then write CSR bits
        csr &= csr_mask;
        csr |= (scbr & 0xFF) << 8;
        self.write_active_csr(csr);
        clock / scbr
    }

    pub fn get_baud_rate(&self) -> u32 {
        let clock = 48000000;
        let scbr = (self.read_active_csr() >> 8) & 0xFF;
        clock / scbr
    }

    pub fn set_active_peripheral(&self, peripheral: Peripheral) {
        let peripheral_number: u32 = match peripheral {
            Peripheral::Peripheral0 => 0b0000,
            Peripheral::Peripheral1 => 0b0001,
            Peripheral::Peripheral2 => 0b0011,
            Peripheral::Peripheral3 => 0b0111
        };
        let mut mr = unsafe { volatile_load(& (*self.regs).mr) };
        let pcs_mask: u32 = 0xFFF0FFFF;
        mr &= pcs_mask;
        mr |= peripheral_number << 16;
        unsafe { volatile_store(&mut (*self.regs).mr, mr); }
    }

    /// Returns the currently active peripheral
    pub fn get_active_peripheral(&self) -> Peripheral {
        let mr = unsafe {volatile_load(&(*self.regs).mr)};
        let pcs = (mr >> 16) & 0xF;
        // Split into bits for matching
        let pcs_bits = ((pcs >> 3) & 1, (pcs >> 2) & 1, (pcs >> 1) & 1, pcs & 1);
        match pcs_bits {
            (_, _, _, 0) => Peripheral::Peripheral0,
            (_, _, 0, 1) => Peripheral::Peripheral1,
            (_, 0, 1, 1) => Peripheral::Peripheral2,
            (0, 1, 1, 1) => Peripheral::Peripheral3,
            _ => {
                // Invalid configuration
                // ???
                Peripheral::Peripheral0
            }
        }
    }

    /// Returns the value of CSR0, CSR1, CSR2, or CSR3,
    /// whichever corresponds to the active peripheral
    fn read_active_csr(&self) -> u32 {
        match self.get_active_peripheral() {
            Peripheral::Peripheral0 => unsafe {volatile_load(&(*self.regs).csr0)},
            Peripheral::Peripheral1 => unsafe {volatile_load(&(*self.regs).csr1)},
            Peripheral::Peripheral2 => unsafe {volatile_load(&(*self.regs).csr2)},
            Peripheral::Peripheral3 => unsafe {volatile_load(&(*self.regs).csr3)},
        }
    }
    /// Sets the Chip Select Register (CSR) of the active peripheral
    /// (CSR0, CSR1, CSR2, or CSR3).
    fn write_active_csr(&self, value: u32) {
        match self.get_active_peripheral() {
            Peripheral::Peripheral0 => unsafe {volatile_store(&mut (*self.regs).csr0, value)},
            Peripheral::Peripheral1 => unsafe {volatile_store(&mut (*self.regs).csr1, value)},
            Peripheral::Peripheral2 => unsafe {volatile_store(&mut (*self.regs).csr2, value)},
            Peripheral::Peripheral3 => unsafe {volatile_store(&mut (*self.regs).csr3, value)},
        };
    }

    /// Set the DMA channels used for reading and writing.
    pub fn set_dma(&mut self, read: &'static mut DMAChannel, write: &'static mut DMAChannel) {
        self.dma_read = Some(read);
        self.dma_write = Some(write);
    }

    fn enable_clock(&self) {
        unsafe {
            pm::enable_clock(pm::Clock::PBA(pm::PBAClock::SPI));
        }
    }


}

impl spi_master::SpiMaster for Spi {
    /// By default, initialize SPI to operate at 40KHz, clock is
    /// idle on low, and sample on the leading edge.
    fn init(&mut self, callback: &'static SpiCallback) {
        self.enable_clock();

        self.callback = Some(callback);
        self.set_rate(40000); // Set initial baud rate to 8MHz
        self.set_clock(ClockPolarity::IdleLow);
        self.set_phase(ClockPhase::SampleLeading);

        // Keep slave select active until a last transfer bit is set
        let mut csr = self.read_active_csr();
        csr |= 1 << 3;
        self.write_active_csr(csr);

        // Indicate the last transfer to disable slave select
        unsafe {volatile_store(&mut (*self.regs).cr, 1 << 24)};

        let mut mode = unsafe {volatile_load(&(*self.regs).mr)};
        mode |= 1; // Enable master mode
        mode |= 1 << 4; // Disable mode fault detection (open drain outputs not supported)
        unsafe {volatile_store(&mut (*self.regs).mr, mode)};
    }

    fn is_busy(&self) -> bool {
        self.reading.get() || self.writing.get()
    }


    /// Write a byte to the SPI and discard the read; if an
    /// asynchronous operation is outstanding, do nothing.
    fn write_byte(&self, out_byte: u8) {
        if self.reading.get() || self.writing.get() {
//           return;
        }
        let tdr = out_byte as u32;
        // Wait for data to leave TDR and enter serializer, so TDR is free
        // for this next byte
        while (unsafe {volatile_load(& (*self.regs).sr)} & 1 << 1) == 0 {}
        unsafe {volatile_store(&mut (*self.regs).tdr, tdr)};
    }

    /// Write 0 to the SPI and return the read; if an
    /// asynchronous operation is outstanding, do nothing.
    fn read_byte(&self) -> u8 {
        self.read_write_byte(0)
    }

    /// Write a byte to the SPI and return the read; if an
    /// asynchronous operation is outstanding, do nothing.
    fn read_write_byte(&self, val: u8) -> u8 {
        if self.reading.get() || self.writing.get() {
  //          return 0;
        }
        self.write_byte(val);
        // Wait for receive data register full
        while (unsafe {volatile_load(&(*self.regs).sr)} & 1) != 1 {}
        // Return read value
        unsafe {volatile_load(&(*self.regs).rdr) as u8}
    }

    /// Asynchonous buffer read/write of SPI.
    /// write_buffer must  be Some; read_buffer may be None;
    /// if read_buffer is Some, then length of read/write is the
    /// minimum of two buffer lengths; returns true if operation
    /// starts (will receive callback through SpiClient), returns
    /// false if the operation does not start.
    // The write buffer has to be mutable because it's passed back to
    // the caller, and the caller may want to be able write into it.
    fn read_write_bytes(&self,
                        write_buffer:  Option<&'static mut [u8]>,
                        read_buffer: Option<&'static mut [u8]>,
                        len: usize) -> bool {
        let writing = write_buffer.is_some();
        let reading = read_buffer.is_some();
        // If there is no write buffer, or busy, then don't start.
        // Need to check self.reading as well as self.writing in case
        // write interrupt comes back first.
        if !writing  || self.reading.get() || self.writing.get() {
            //return false
        }

        // Need to mark if reading or writing so we correctly
        // regenerate Options on callback
        self.writing.set(writing);
        self.reading.set(reading);

        let read_len = match read_buffer {
            Some(ref buf) => {buf.len()},
            None          => 0
        };
        let write_len = match write_buffer {
            Some(ref buf) => {buf.len()},
            None          => 0
        };
        let buflen = if !reading {write_len}
                     else        {cmp::min(read_len, write_len)};
        let count = cmp::min(buflen, len);
        self.dma_length.set(count);
        // The ordering of these operations matters; if you enable then
        // perform the operation, you can read a byte early on the SPI data register
        if reading {
            self.dma_read.as_ref().map(|read| {
                // We know from the check above that `reading` is only true if
                // `read_buffer` is `Some`, so `unwrap` is safe here.
                read.do_xfer(DMAPeripheral::SPI_RX, read_buffer.unwrap(), count)
            });
        }
        self.dma_write.as_ref().map(|write| write.do_xfer(DMAPeripheral::SPI_TX, write_buffer.unwrap(), count));
        if reading {
            self.dma_read.as_ref().map(|read| read.enable());
        }
        self.dma_write.as_ref().map(|write| write.enable());
        true
    }

    fn set_rate(&self, rate: u32) -> u32 {
        self.set_baud_rate(rate)
    }

    fn get_rate(&self) -> u32 {
         self.get_baud_rate()
    }

    fn get_rate(&self) -> u32 {
        let csr = self.read_active_csr();
        let sbcr = (csr << 8) & 0xFF;
        let clock = 48000000;
        clock / sbcr
    }

    fn set_clock(&self, polarity: ClockPolarity) {
        let mut csr = self.read_active_csr();
        match polarity {
            ClockPolarity::IdleHigh => csr |= 1,
            ClockPolarity::IdleLow => csr &= 0xFFFFFFFE,
        };
        self.write_active_csr(csr);
    }
    
    fn get_clock(&self) -> ClockPolarity {
        let csr = self.read_active_csr();
        let polarity = csr & 0x1; 
        match polarity {
            0 => ClockPolarity::IdleLow,
            _ => ClockPolarity::IdleHigh
        }
    }


    fn get_clock(&self) -> ClockPolarity {
        let csr = self.read_active_csr();
        let polarity = csr & 0x1;
        match polarity {
            0 => ClockPolarity::IdleLow,
            _ => ClockPolarity::IdleHigh,
        }
    }

    fn set_phase(&self, phase: ClockPhase) {
        let mut csr = self.read_active_csr();
        match phase {
            ClockPhase::SampleLeading => csr |= 1 << 1,
            ClockPhase::SampleTrailing => csr &= 0xFFFFFFFD,
        };
        self.write_active_csr(csr);
    }

    fn get_phase(&self) -> ClockPhase {
        let csr = self.read_active_csr();
        let phase = (csr >> 1) & 0x1;
        match phase {
            0 => ClockPhase::SampleTrailing,
            _ => ClockPhase::SampleLeading,
        }
    }

    fn set_chip_select(&self, cs: u8) -> bool{
        if cs >= 4 {
            return false
        }
        let peripheral_number: u32 = match cs {
            0 => 0b0000,
            1 => 0b0001,
            2 => 0b0011,
            3 => 0b0111,
            _ => 0b0000,
        };

        let mut mr = unsafe {volatile_load(&(*self.regs).mr)};
        // Clear and set MR.PCS
        let pcs_mask: u32 = 0xFFF0FFFF;
        mr &= pcs_mask;
        mr |= peripheral_number << 16;
        unsafe {volatile_store(&mut (*self.regs).mr, mr);}
        true
    }

    fn get_chip_select(&self) -> u8 {
<<<<<<< HEAD
        let mut mr = unsafe {volatile_load(&(*self.regs).mr)};
        let pcs_mask: u32 = 0xFFF0FFFF;
        mr &= pcs_mask;
        mr = mr >> 16;
        return match mr {
=======
        let mr = unsafe {volatile_load(&(*self.regs).mr)};
        let cs = (mr >> 16) & 0xF;
        match cs {
>>>>>>> 2dc6a701
            0b0000 => 0,
            0b0001 => 1,
            0b0011 => 2,
            0b0111 => 3,
<<<<<<< HEAD
            _      => 255,
        };
=======
            _ => 0,
        }
>>>>>>> 2dc6a701
    }

    fn clear_chip_select(&self) {
       unsafe {volatile_store(&mut (*self.regs).cr, 1 << 24)};
    }
}

impl DMAClient for Spi {
    fn xfer_done(&mut self, pid: usize, buf: &'static mut[u8]) {
        // I don't know if there are ordering guarantees on the read and
        // write interrupts, guessing not, so issue the callback when both
        // reading and writing are complete. In practice it seems like
        // the read interrupt happens second. -pal
        //
        // The disable calls are commented out because executing them
        // causes subsequent operations to fail. The call to read_write_bytes
        // calls enable(), so I don't know why. -pal
        if pid == 4  { // SPI RX
           // self.dma_read.as_ref().map(|dma| dma.disable());
            self.reading.set(false);
<<<<<<< HEAD
            self.read_buffer = Some(buf);
=======
            let buf = match self.dma_read.as_mut() {
                Some(dma) => dma.abort_xfer(),
                None => None
            };
            self.read_buffer = buf;
>>>>>>> 2dc6a701
            if !self.reading.get() && !self.writing.get() {
                let rb = self.read_buffer.take();
                let wb = self.write_buffer.take();
                let len = self.dma_length.get();
                self.dma_length.set(0);
<<<<<<< HEAD
                self.callback.as_ref().map(|cb| 
=======
                self.callback.as_ref().map(|cb|
>>>>>>> 2dc6a701
                                           cb.read_write_done(wb, rb, len));
            }
        }
        else if pid == 22 { // SPI TX
           // self.dma_write.as_ref().map(|dma| dma.disable());
            self.writing.set(false);
<<<<<<< HEAD
            self.write_buffer = Some(buf);
=======
            let buf = match self.dma_write.as_mut() {
                Some(dma) => dma.abort_xfer(),
                None => None
            };
            self.write_buffer = buf;
>>>>>>> 2dc6a701
            if !self.reading.get() && !self.writing.get() {
                let rb = self.read_buffer.take();
                let wb = self.write_buffer.take();
                let len = self.dma_length.get();
                self.dma_length.set(0);
<<<<<<< HEAD
                self.callback.as_ref().map(|cb| 
=======
                self.callback.as_ref().map(|cb|
>>>>>>> 2dc6a701
                                           cb.read_write_done(wb, rb, len));
            }
        }
    }
}<|MERGE_RESOLUTION|>--- conflicted
+++ resolved
@@ -413,28 +413,15 @@
     }
 
     fn get_chip_select(&self) -> u8 {
-<<<<<<< HEAD
-        let mut mr = unsafe {volatile_load(&(*self.regs).mr)};
-        let pcs_mask: u32 = 0xFFF0FFFF;
-        mr &= pcs_mask;
-        mr = mr >> 16;
-        return match mr {
-=======
         let mr = unsafe {volatile_load(&(*self.regs).mr)};
         let cs = (mr >> 16) & 0xF;
         match cs {
->>>>>>> 2dc6a701
             0b0000 => 0,
             0b0001 => 1,
             0b0011 => 2,
             0b0111 => 3,
-<<<<<<< HEAD
-            _      => 255,
-        };
-=======
             _ => 0,
         }
->>>>>>> 2dc6a701
     }
 
     fn clear_chip_select(&self) {
@@ -443,7 +430,7 @@
 }
 
 impl DMAClient for Spi {
-    fn xfer_done(&mut self, pid: usize, buf: &'static mut[u8]) {
+    fn xfer_done(&mut self, pid: usize) {
         // I don't know if there are ordering guarantees on the read and
         // write interrupts, guessing not, so issue the callback when both
         // reading and writing are complete. In practice it seems like
@@ -455,50 +442,34 @@
         if pid == 4  { // SPI RX
            // self.dma_read.as_ref().map(|dma| dma.disable());
             self.reading.set(false);
-<<<<<<< HEAD
-            self.read_buffer = Some(buf);
-=======
             let buf = match self.dma_read.as_mut() {
                 Some(dma) => dma.abort_xfer(),
                 None => None
             };
             self.read_buffer = buf;
->>>>>>> 2dc6a701
             if !self.reading.get() && !self.writing.get() {
                 let rb = self.read_buffer.take();
                 let wb = self.write_buffer.take();
                 let len = self.dma_length.get();
                 self.dma_length.set(0);
-<<<<<<< HEAD
-                self.callback.as_ref().map(|cb| 
-=======
                 self.callback.as_ref().map(|cb|
->>>>>>> 2dc6a701
                                            cb.read_write_done(wb, rb, len));
             }
         }
         else if pid == 22 { // SPI TX
            // self.dma_write.as_ref().map(|dma| dma.disable());
             self.writing.set(false);
-<<<<<<< HEAD
-            self.write_buffer = Some(buf);
-=======
             let buf = match self.dma_write.as_mut() {
                 Some(dma) => dma.abort_xfer(),
                 None => None
             };
             self.write_buffer = buf;
->>>>>>> 2dc6a701
             if !self.reading.get() && !self.writing.get() {
                 let rb = self.read_buffer.take();
                 let wb = self.write_buffer.take();
                 let len = self.dma_length.get();
                 self.dma_length.set(0);
-<<<<<<< HEAD
-                self.callback.as_ref().map(|cb| 
-=======
                 self.callback.as_ref().map(|cb|
->>>>>>> 2dc6a701
                                            cb.read_write_done(wb, rb, len));
             }
         }
